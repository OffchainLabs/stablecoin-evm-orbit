--- conflicted
+++ resolved
@@ -33,14 +33,8 @@
     token = await newToken();
   });
 
-<<<<<<< HEAD
-  it('should check that default variable values are correct', async function () {
-    await checkVariables([token], [[]]);
-=======
-
   it('pt016 should check that default variable values are correct', async function () {
-    await checkVariables(token, []);
->>>>>>> 35e56efc
+    await checkVariables([token], [[]];
   });
 
   /////////////////////////////////////////////////////////////////////////////
@@ -304,11 +298,8 @@
     await checkVariables([newToken, token], [newToken_result, []]);
   });
 
-<<<<<<< HEAD
-  it('should upgrade, setting storage owner and upgradedAddress to address of new contract', async function () {
-=======
+
   it('pt002 should upgrade, setting owner and upgradedAddress to address of new contract', async function () {
->>>>>>> 35e56efc
     let dataContractAddress = await token.getDataContractAddress();
 
     var newToken = await UpgradedFiatToken.new(
